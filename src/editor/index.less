
.rc-md-editor {  
  height: 100%;
  min-height: 0;
  padding-bottom: 1px;
  position: relative;
  border: 1px solid #ddd;
  background: #fff;
  box-sizing: border-box;
  display: flex;
  flex-direction: column;
  &.full {
    width: 100%;
    height: 100% !important;
    position: fixed;
    left: 0px;
    top: 0px;
    z-index: 1000;
  }
  .ctrl-wrap {
    position: absolute;
    top: 0;
    right: 0;
    button {
      line-height: 24px;
      background: #fff;
      border: none;
      border: 1px solid #d9d9d9;
      &.checked {
        border: 1px solid #1890FF;
        color: #1890FF;
      }
    }
  }  
  .editor-container {
    flex: 1;
    display: flex;  
    width: 100%; 
    min-height: 0;
    .sec-md {
      flex: 1; 
      position: relative;
      min-height: 0;
      min-width: 0;
      .input {
        box-sizing: border-box;
        width: 100%;
        height: 100%;
        padding: 20px 15px 15px 15px;        
        overflow-y: scroll;
        border: none;
        resize: none;
        outline: none;
        min-height: 0;
        // background: rgb(248, 248, 248);        
        background: #fff;
        color: #333;
        font-size: 14px;
        line-height: 1.7;
      }
    }
    .sec-html {
      flex: 1;
      position: relative;
      min-height: 0;
      min-width: 0;
      margin-left: 20px;
      padding-right: 15px;
      padding-bottom: 15px;
      .html-wrap {  
        height: 100%;
        box-sizing: border-box;
        padding-top: 20px;
        overflow: auto;        
      }   
      .html-code-wrap {
        height: 100%;
        box-sizing: border-box;
        padding-top: 20px;
      }
      .html-code {
        box-sizing: border-box;
        width: 100%;
        height: 100%;
        padding: 20px 15px 15px 15px;        
        border: none;
        resize: none;
        outline: none;
        min-height: 200px;
        background: #fff;        
        color: #333;
        font-size: 14px;
        line-height: 20px;
      } 
    }
  }
  .rc-md-navigation {
    min-height: 38px;
    padding: 0px 8px;
    box-sizing: border-box;
    border-bottom: 1px solid #ddd;
    font-size: 16px;
    background: #f1f1f1;
    user-select: none;    
    display: flex;
    flex-direction: row;
    justify-content: space-between;
    .navigation-nav {
      display: flex;
      flex-direction: row;
      align-items:center;
      justify-content: center;
      font-size: 14px;
      color: #666;
    }
    .button-wrap {
      display: flex;
      flex-direction: row;
      flex-wrap: wrap;
      .button {
        position: relative;
        min-width: 24px;
        height: 28px;
        margin-right: 5px;
        display: inline-block;
        cursor: pointer;     
        line-height: 28px;
        text-align: center;
        color: #999;
        &:hover {
          color: #333;
        }
      }
    }
    ul, li {
      list-style: none; 
      margin: 0;
      padding:0;
    }
    h1, h2, h3, h4, h5, h6, .h1, .h2, .h3, .h4, .h5, .h6 {
      font-family: inherit;
      font-weight: 500;
      color: inherit;
      padding: 0;
      margin: 0;
      line-height: 1.1
    }
    h1 {
      font-size: 34px;
    }
    h2 {
      font-size: 30px;
    }
    h3 {
      font-size: 24px;
    }
    h4 {
      font-size: 18px;
    }
    h5 {
      font-size: 14px;
    }
    h6 {
      font-size: 12px;
    }
  }

<<<<<<< HEAD
  // 自定义htmL样式
  .custom-html-style {  
    color: #333;  
    
    h1 {
      font-size: 32px;
      padding: 16px 0;
      border: none;
      font-weight: 700;
      margin: 0
    }
    
    h2 {
      font-size: 26px;
      padding: 12px 0;
      border: none;
      font-weight: 700;
      margin: 0
    }
    
    h3 {
      font-size: 20px;
      line-height: 40px;
      margin: 0
    }
    
    p {
      font-size: 14px;
      line-height: 28px;
      margin-bottom: 20px
    }
    
    a {
      color: #0052d9
    }
    
    a:hover {
      text-decoration: none
    }
    
    strong {
      font-weight: 700
    }

    ol, ul {
      font-size: 14px;
      line-height: 28px;
      padding-left: 36px
    }

    hr {
      margin-top: 20px;
      margin-bottom: 20px;
      border: 0;
      border-top: 1px solid #eee;
    }
    
    pre {
      background-color: #f5f5f5;
      padding: 20px;
      font-size: 14px;
      line-height: 28px;
      border-radius: 0
    }
    
    code {
      background-color: transparent
    }
    
    code {
      background-color: #f5f5f5;
      border-radius: 0;
      padding: 3px 0;
      margin: 0;
      font-size: 14px
    }
    
    code:after, code:before {
      letter-spacing: 0
    }
    
    blockquote {
      margin: 0;
      // background-color: #ffedcc;
      background: none repeat scroll 0 0 rgba(102,128,153,.05);
      padding-left: 30px;
      border: none;
      padding: 5px 8px 5px 30px;
      color: #333;
      position: relative;
      border-left: 10px solid #D6DBDF;
    }

    img {
      max-width: 35%;
    }
    
    table {
      font-size: 16px;
      line-height: 24px;
      border-spacing: 0;
      border-collapse: collapse;
    }
=======
// 自定义htmL样式
.custom-html-style {  
  color: #333; 
  h1 {
    font-size: 32px;
    padding: 0px;
    border: none;
    font-weight: 700;
    margin: 32px 0;
    line-height: 1.2;
  }
  
  h2 {
    font-size: 24px;
    padding: 0px 0;
    border: none;
    font-weight: 700;
    margin: 24px 0;
    line-height: 1.7;
  }
  
  h3 {
    font-size: 18px;
    margin: 18px 0;
    padding: 0px 0;
    line-height: 1.7;
    border: none;
  }
  
  p {
    font-size: 14px;
    line-height: 1.7;
    margin: 8px 0;
  }
  
  a {
    color: #0052d9
  }
  
  a:hover {
    text-decoration: none
  }
  
  strong {
    font-weight: 700
  }

  ol, ul {
    font-size: 14px;
    line-height: 28px;
    padding-left: 36px
  }
  li {
    margin-bottom: 8px;
    line-height: 1.7;
  }

  hr {
    margin-top: 20px;
    margin-bottom: 20px;
    border: 0;
    border-top: 1px solid #eee;
  }
  
  pre {
    display: block;
    background-color: #f5f5f5;
    padding: 20px;
    font-size: 14px;
    line-height: 28px;
    border-radius: 0;
    overflow-x: auto;
    word-break: break-word;
  }
  
  code {
    background-color: #f5f5f5;
    border-radius: 0;
    padding: 3px 0;
    margin: 0;
    font-size: 14px;
    overflow-x: auto;
    word-break: normal;
  }
  
  code:after, code:before {
    letter-spacing: 0
  }
  
  blockquote {
    position: relative;
    margin: 16px 0;
    padding: 5px 8px 5px 30px;
    background: none repeat scroll 0 0 rgba(102,128,153,.05);
    border: none;
    color: #333;
    border-left: 10px solid #D6DBDF;
  }

  img, video {
    max-width: 100%;
    // max-height: 668px;
  }
  
  table {
    font-size: 14px;
    line-height: 1.7;
    max-width: 100%;
    overflow: auto;
    border: 1px solid #f6f6f6;
    border-collapse: collapse;
    border-spacing: 0;
    box-sizing: border-box;
  }
>>>>>>> 33dee221

    table td, table th {
      word-break: break-all;
      word-wrap: break-word;
      white-space: normal
    }

<<<<<<< HEAD
    table th {
      text-align: center;
      font-weight: 700;
      border: 1px solid #efefef;
      padding: 14px;
      background-color: #f5f7fa
    }
    
    table tr {
      border: 1px solid #efefef
    }
    
    table tr:nth-child(2n) {
      background-color: transparent
    }
    
    table td {
      border: 1px solid #efefef;
      text-align: left;
      padding: 9px 15px
    }
    
    table td, table th {
      min-width: 80px;
      max-width: 430px
    }

=======
  table tr {
    border: 1px solid #efefef
  }
  
  table tr:nth-child(2n) {
    background-color: transparent
  }

  // table td, table th {
  //   min-width: 80px;
  //   max-width: 430px
  // }

  table th {
    text-align: center;
    font-weight: 700;
    border: 1px solid #efefef;
    padding: 10px 6px;
    background-color: #f5f7fa;
    word-break: break-word;
  }
  
  table td {
    border: 1px solid #efefef;
    text-align: left;
    padding: 10px 15px;
    word-break: break-word;
    min-width: 60px;
>>>>>>> 33dee221
  }
}<|MERGE_RESOLUTION|>--- conflicted
+++ resolved
@@ -165,37 +165,39 @@
     }
   }
 
-<<<<<<< HEAD
   // 自定义htmL样式
   .custom-html-style {  
-    color: #333;  
-    
+    color: #333; 
     h1 {
       font-size: 32px;
-      padding: 16px 0;
+      padding: 0px;
       border: none;
       font-weight: 700;
-      margin: 0
+      margin: 32px 0;
+      line-height: 1.2;
     }
     
     h2 {
-      font-size: 26px;
-      padding: 12px 0;
+      font-size: 24px;
+      padding: 0px 0;
       border: none;
       font-weight: 700;
-      margin: 0
+      margin: 24px 0;
+      line-height: 1.7;
     }
     
     h3 {
-      font-size: 20px;
-      line-height: 40px;
-      margin: 0
+      font-size: 18px;
+      margin: 18px 0;
+      padding: 0px 0;
+      line-height: 1.7;
+      border: none;
     }
     
     p {
       font-size: 14px;
-      line-height: 28px;
-      margin-bottom: 20px
+      line-height: 1.7;
+      margin: 8px 0;
     }
     
     a {
@@ -214,6 +216,10 @@
       font-size: 14px;
       line-height: 28px;
       padding-left: 36px
+    }
+    li {
+      margin-bottom: 8px;
+      line-height: 1.7;
     }
 
     hr {
@@ -224,15 +230,14 @@
     }
     
     pre {
+      display: block;
       background-color: #f5f5f5;
       padding: 20px;
       font-size: 14px;
       line-height: 28px;
-      border-radius: 0
-    }
-    
-    code {
-      background-color: transparent
+      border-radius: 0;
+      overflow-x: auto;
+      word-break: break-word;
     }
     
     code {
@@ -240,7 +245,9 @@
       border-radius: 0;
       padding: 3px 0;
       margin: 0;
-      font-size: 14px
+      font-size: 14px;
+      overflow-x: auto;
+      word-break: normal;
     }
     
     code:after, code:before {
@@ -248,207 +255,65 @@
     }
     
     blockquote {
-      margin: 0;
-      // background-color: #ffedcc;
+      position: relative;
+      margin: 16px 0;
+      padding: 5px 8px 5px 30px;
       background: none repeat scroll 0 0 rgba(102,128,153,.05);
-      padding-left: 30px;
-      border: none;
-      padding: 5px 8px 5px 30px;
+      border: none;
       color: #333;
-      position: relative;
       border-left: 10px solid #D6DBDF;
     }
 
-    img {
-      max-width: 35%;
+    img, video {
+      max-width: 100%;
+      // max-height: 668px;
     }
     
     table {
-      font-size: 16px;
-      line-height: 24px;
+      font-size: 14px;
+      line-height: 1.7;
+      max-width: 100%;
+      overflow: auto;
+      border: 1px solid #f6f6f6;
+      border-collapse: collapse;
       border-spacing: 0;
-      border-collapse: collapse;
-    }
-=======
-// 自定义htmL样式
-.custom-html-style {  
-  color: #333; 
-  h1 {
-    font-size: 32px;
-    padding: 0px;
-    border: none;
-    font-weight: 700;
-    margin: 32px 0;
-    line-height: 1.2;
-  }
-  
-  h2 {
-    font-size: 24px;
-    padding: 0px 0;
-    border: none;
-    font-weight: 700;
-    margin: 24px 0;
-    line-height: 1.7;
-  }
-  
-  h3 {
-    font-size: 18px;
-    margin: 18px 0;
-    padding: 0px 0;
-    line-height: 1.7;
-    border: none;
-  }
-  
-  p {
-    font-size: 14px;
-    line-height: 1.7;
-    margin: 8px 0;
-  }
-  
-  a {
-    color: #0052d9
-  }
-  
-  a:hover {
-    text-decoration: none
-  }
-  
-  strong {
-    font-weight: 700
-  }
-
-  ol, ul {
-    font-size: 14px;
-    line-height: 28px;
-    padding-left: 36px
-  }
-  li {
-    margin-bottom: 8px;
-    line-height: 1.7;
-  }
-
-  hr {
-    margin-top: 20px;
-    margin-bottom: 20px;
-    border: 0;
-    border-top: 1px solid #eee;
-  }
-  
-  pre {
-    display: block;
-    background-color: #f5f5f5;
-    padding: 20px;
-    font-size: 14px;
-    line-height: 28px;
-    border-radius: 0;
-    overflow-x: auto;
-    word-break: break-word;
-  }
-  
-  code {
-    background-color: #f5f5f5;
-    border-radius: 0;
-    padding: 3px 0;
-    margin: 0;
-    font-size: 14px;
-    overflow-x: auto;
-    word-break: normal;
-  }
-  
-  code:after, code:before {
-    letter-spacing: 0
-  }
-  
-  blockquote {
-    position: relative;
-    margin: 16px 0;
-    padding: 5px 8px 5px 30px;
-    background: none repeat scroll 0 0 rgba(102,128,153,.05);
-    border: none;
-    color: #333;
-    border-left: 10px solid #D6DBDF;
-  }
-
-  img, video {
-    max-width: 100%;
-    // max-height: 668px;
-  }
-  
-  table {
-    font-size: 14px;
-    line-height: 1.7;
-    max-width: 100%;
-    overflow: auto;
-    border: 1px solid #f6f6f6;
-    border-collapse: collapse;
-    border-spacing: 0;
-    box-sizing: border-box;
-  }
->>>>>>> 33dee221
-
-    table td, table th {
-      word-break: break-all;
-      word-wrap: break-word;
-      white-space: normal
-    }
-
-<<<<<<< HEAD
+      box-sizing: border-box;
+    }
+
+      table td, table th {
+        word-break: break-all;
+        word-wrap: break-word;
+        white-space: normal
+      }
+
+    table tr {
+      border: 1px solid #efefef
+    }
+    
+    table tr:nth-child(2n) {
+      background-color: transparent
+    }
+
+    // table td, table th {
+    //   min-width: 80px;
+    //   max-width: 430px
+    // }
+
     table th {
       text-align: center;
       font-weight: 700;
       border: 1px solid #efefef;
-      padding: 14px;
-      background-color: #f5f7fa
-    }
-    
-    table tr {
-      border: 1px solid #efefef
-    }
-    
-    table tr:nth-child(2n) {
-      background-color: transparent
+      padding: 10px 6px;
+      background-color: #f5f7fa;
+      word-break: break-word;
     }
     
     table td {
       border: 1px solid #efefef;
       text-align: left;
-      padding: 9px 15px
-    }
-    
-    table td, table th {
-      min-width: 80px;
-      max-width: 430px
-    }
-
-=======
-  table tr {
-    border: 1px solid #efefef
-  }
-  
-  table tr:nth-child(2n) {
-    background-color: transparent
-  }
-
-  // table td, table th {
-  //   min-width: 80px;
-  //   max-width: 430px
-  // }
-
-  table th {
-    text-align: center;
-    font-weight: 700;
-    border: 1px solid #efefef;
-    padding: 10px 6px;
-    background-color: #f5f7fa;
-    word-break: break-word;
-  }
-  
-  table td {
-    border: 1px solid #efefef;
-    text-align: left;
-    padding: 10px 15px;
-    word-break: break-word;
-    min-width: 60px;
->>>>>>> 33dee221
+      padding: 10px 15px;
+      word-break: break-word;
+      min-width: 60px;
+    }
   }
 }