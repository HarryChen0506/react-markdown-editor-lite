--- conflicted
+++ resolved
@@ -105,8 +105,6 @@
         line-height: 20px;
       }
     }
-<<<<<<< HEAD
-=======
   }
 }
 
@@ -129,7 +127,6 @@
     justify-content: center;
     font-size: 14px;
     color: #666;
->>>>>>> 036a772c
   }
   .rc-md-navigation {
     min-height: 38px;
@@ -141,34 +138,6 @@
     user-select: none;    
     display: flex;
     flex-direction: row;
-<<<<<<< HEAD
-    justify-content: space-between;
-    .navigation-nav {
-      display: flex;
-      flex-direction: row;
-      align-items:center;
-      justify-content: center;
-      font-size: 14px;
-      color: #666;
-    }
-    .button-wrap {
-      display: flex;
-      flex-direction: row;
-      flex-wrap: wrap;
-      .button {
-        position: relative;
-        min-width: 24px;
-        height: 28px;
-        margin-right: 5px;
-        display: inline-block;
-        cursor: pointer;     
-        line-height: 28px;
-        text-align: center;
-        color: #999;
-        &:hover {
-          color: #333;
-        }
-=======
     flex-wrap: wrap;
     .button {
       position: relative;
@@ -182,7 +151,6 @@
       color: #999;
       &:hover {
         color: #333;
->>>>>>> 036a772c
       }
     }
     ul, li {
@@ -217,159 +185,6 @@
       font-size: 12px;
     }
   }
-<<<<<<< HEAD
-
-  // 自定义htmL样式
-  .custom-html-style {  
-    color: #333; 
-    h1 {
-      font-size: 32px;
-      padding: 0px;
-      border: none;
-      font-weight: 700;
-      margin: 32px 0;
-      line-height: 1.2;
-    }
-    
-    h2 {
-      font-size: 24px;
-      padding: 0px 0;
-      border: none;
-      font-weight: 700;
-      margin: 24px 0;
-      line-height: 1.7;
-    }
-    
-    h3 {
-      font-size: 18px;
-      margin: 18px 0;
-      padding: 0px 0;
-      line-height: 1.7;
-      border: none;
-    }
-    
-    p {
-      font-size: 14px;
-      line-height: 1.7;
-      margin: 8px 0;
-    }
-    
-    a {
-      color: #0052d9
-    }
-    
-    a:hover {
-      text-decoration: none
-    }
-    
-    strong {
-      font-weight: 700
-    }
-
-    ol, ul {
-      font-size: 14px;
-      line-height: 28px;
-      padding-left: 36px
-    }
-    li {
-      margin-bottom: 8px;
-      line-height: 1.7;
-    }
-
-    hr {
-      margin-top: 20px;
-      margin-bottom: 20px;
-      border: 0;
-      border-top: 1px solid #eee;
-    }
-    
-    pre {
-      display: block;
-      background-color: #f5f5f5;
-      padding: 20px;
-      font-size: 14px;
-      line-height: 28px;
-      border-radius: 0;
-      overflow-x: auto;
-      word-break: break-word;
-    }
-    
-    code {
-      background-color: #f5f5f5;
-      border-radius: 0;
-      padding: 3px 0;
-      margin: 0;
-      font-size: 14px;
-      overflow-x: auto;
-      word-break: normal;
-    }
-    
-    code:after, code:before {
-      letter-spacing: 0
-    }
-    
-    blockquote {
-      position: relative;
-      margin: 16px 0;
-      padding: 5px 8px 5px 30px;
-      background: none repeat scroll 0 0 rgba(102,128,153,.05);
-      border: none;
-      color: #333;
-      border-left: 10px solid #D6DBDF;
-    }
-
-    img, video {
-      max-width: 100%;
-      // max-height: 668px;
-    }
-    
-    table {
-      font-size: 14px;
-      line-height: 1.7;
-      max-width: 100%;
-      overflow: auto;
-      border: 1px solid #f6f6f6;
-      border-collapse: collapse;
-      border-spacing: 0;
-      box-sizing: border-box;
-    }
-
-      table td, table th {
-        word-break: break-all;
-        word-wrap: break-word;
-        white-space: normal
-      }
-
-    table tr {
-      border: 1px solid #efefef
-    }
-    
-    table tr:nth-child(2n) {
-      background-color: transparent
-    }
-
-    // table td, table th {
-    //   min-width: 80px;
-    //   max-width: 430px
-    // }
-
-    table th {
-      text-align: center;
-      font-weight: 700;
-      border: 1px solid #efefef;
-      padding: 10px 6px;
-      background-color: #f5f7fa;
-      word-break: break-word;
-    }
-    
-    table td {
-      border: 1px solid #efefef;
-      text-align: left;
-      padding: 10px 15px;
-      word-break: break-word;
-      min-width: 60px;
-    }
-=======
   ul,
   li {
     list-style: none;
@@ -546,6 +361,5 @@
     padding: 10px 15px;
     word-break: break-word;
     min-width: 60px;
->>>>>>> 036a772c
   }
 }