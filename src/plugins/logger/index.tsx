--- conflicted
+++ resolved
@@ -39,16 +39,12 @@
       { key: 'z', keyCode: 90, aliasCommand: true, withKey: ['ctrlKey'], callback: this.handleUndo },
     ];
 
-<<<<<<< HEAD
     this.logger = new LoggerPlugin({
       maxLogSize: this.props.config.maxLogSize,
     });
-=======
-    this.logger = new LoggerPlugin();
     // 注册API
     this.editor.registerApi('undo', this.handleUndo);
     this.editor.registerApi('redo', this.handleRedo);
->>>>>>> 9b71aaac
   }
 
   private handleUndo() {
